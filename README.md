--- conflicted
+++ resolved
@@ -17,13 +17,12 @@
 - D_dim_gauss.py uses a random walk proposal, while D_dim_gauss_mixture.py, uses a user-defined proposal.
 - Changed test file to match new SMC class call.
 - Import templates for targets, prior and proposal from SMC_TEMPLATES
-<<<<<<< HEAD
+- Fixed issue that was causing biased variance estiamtes when using recycled estimates 
 -```SMC_HMC_BASE`` allows a hmc proposal to be utilised. It requires the step-size and number of steps for the Leapfrog integrator
 - Cov parameter in ```SMC_HMC_BASE`` allows the covariance of the Gaussian which velocity is drawn from to be changed.
 - Included requirements script which makes sure autodiff is available.
 
 ## Requirements
 - To install required packages run ```pip install -r requirements.txt```
-=======
-- Fixed issue that was causing biased variance estiamtes when using recycled estimates 
->>>>>>> 81e292db
+
+
